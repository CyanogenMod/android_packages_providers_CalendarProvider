--- conflicted
+++ resolved
@@ -480,7 +480,6 @@
      * then the Instances table will be regenerated.
      */
     private void doUpdateTimezoneDependentFields() {
-<<<<<<< HEAD
         try {
             if (! isSameTimezoneDatabaseVersion()) {
                 doProcessEventRawTimes(null  /* default current timezone*/,
@@ -492,9 +491,7 @@
                 // helps to catch missed alarms when the Calendar process is
                 // killed (because of low-memory conditions) and then restarted.
                 rescheduleMissedAlarms();
-                return;
-            }
-            regenerateInstancesTable();
+            }
         } catch (SQLException e) {
             Log.e(TAG, "doUpdateTimezoneDependentFields() failed", e);
             try {
@@ -504,18 +501,6 @@
             } catch (SQLException e2) {
                 Log.e(TAG, "clearInstanceRange() also failed: " + e2);
             }
-=======
-        if (! isSameTimezoneDatabaseVersion()) {
-            doProcessEventRawTimes(null  /* default current timezone*/,
-            TimeUtils.getTimeZoneDatabaseVersion());
-        }
-        if (isSameTimezone()) {
-            // Even if the timezone hasn't changed, check for missed alarms.
-            // This code executes when the CalendarProvider2 is created and
-            // helps to catch missed alarms when the Calendar process is
-            // killed (because of low-memory conditions) and then restarted.
-            rescheduleMissedAlarms();
->>>>>>> d69a1a64
         }
     }
 
@@ -767,8 +752,8 @@
                             + uri.getPathSegments().get(3));
                 }
                 return handleInstanceQuery(qb, begin, end, projection,
-<<<<<<< HEAD
-                        selection, sortOrder, match == INSTANCES_BY_DAY);
+                        selection, sortOrder, match == INSTANCES_BY_DAY,
+                        false /* do not force Instances deletion and expansion */);
             case INSTANCES_SEARCH:
             case INSTANCES_SEARCH_BY_DAY:
                 try {
@@ -787,10 +772,6 @@
                 String query = uri.getPathSegments().get(4);
                 return handleInstanceSearchQuery(qb, begin, end, query, projection,
                         selection, sortOrder, match == INSTANCES_SEARCH_BY_DAY);
-=======
-                        selection, sortOrder, match == INSTANCES_BY_DAY,
-                        false /* do not force Instances deletion and expansion */);
->>>>>>> d69a1a64
             case EVENT_DAYS:
                 int startDay;
                 int endDay;
@@ -913,25 +894,14 @@
             // Julian day and we want to include all the events on the last day.
             long endMs = time.setJulianDay((int) rangeEnd + 1);
             // will lock the database.
-<<<<<<< HEAD
-            acquireInstanceRange(beginMs, endMs, true /* use minimum expansion window */);
+            acquireInstanceRange(beginMs, endMs, 
+                    true /* use minimum expansion window */, forceExpansion);
             qb.appendWhere(BETWEEN_DAY_WHERE);
         } else {
             // will lock the database.
-            acquireInstanceRange(rangeBegin, rangeEnd, true /* use minimum expansion window */);
+            acquireInstanceRange(rangeBegin, rangeEnd,
+                    true /* use minimum expansion window */, forceExpansion);
             qb.appendWhere(BETWEEN_WHERE);
-=======
-            acquireInstanceRange(beginMs, endMs,
-                    true /* use minimum expansion window */, forceExpansion
-            );
-            qb.appendWhere("startDay<=? AND endDay>=?");
-        } else {
-            // will lock the database.
-            acquireInstanceRange(rangeBegin, rangeEnd,
-                    true /* use minimum expansion window */, forceExpansion
-            );
-            qb.appendWhere("begin<=? AND end>=?");
->>>>>>> d69a1a64
         }
         String selectionArgs[] = new String[] {String.valueOf(rangeEnd),
                 String.valueOf(rangeBegin)};
@@ -1061,13 +1031,19 @@
             // will lock the database.
             // we expand the instances here because we might be searching over
             // a range where instance expansion has not occurred yet
-            acquireInstanceRange(beginMs, endMs, true /* use minimum expansion window */);
+            acquireInstanceRange(beginMs, endMs,
+                    true /* use minimum expansion window */,
+                    false /* do not force Instances deletion and expansion */
+            );
             qb.appendWhere(BETWEEN_DAY_WHERE);
         } else {
             // will lock the database.
             // we expand the instances here because we might be searching over
             // a range where instance expansion has not occurred yet
-            acquireInstanceRange(rangeBegin, rangeEnd, true /* use minimum expansion window */);
+            acquireInstanceRange(rangeBegin, rangeEnd,
+                    true /* use minimum expansion window */,
+                    false /* do not force Instances deletion and expansion */
+            );
             qb.appendWhere(BETWEEN_WHERE);
         }
 
@@ -1087,13 +1063,8 @@
         // Julian day and we want to include all the events on the last day.
         long endMs = time.setJulianDay(end + 1);
 
-<<<<<<< HEAD
-        acquireInstanceRange(beginMs, endMs, true);
+        acquireInstanceRange(beginMs, endMs, true, false /* do not force Instances expansion */);
         qb.appendWhere(BETWEEN_DAY_WHERE);
-=======
-        acquireInstanceRange(beginMs, endMs, true, false /* do not force Instances expansion */);
-        qb.appendWhere("startDay<=? AND endDay>=?");
->>>>>>> d69a1a64
         String selectionArgs[] = new String[] {String.valueOf(end), String.valueOf(begin)};
 
         return qb.query(mDb, projection, selection, selectionArgs,
